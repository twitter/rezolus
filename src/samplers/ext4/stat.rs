--- conflicted
+++ resolved
@@ -50,117 +50,67 @@
     }
 
     #[cfg(feature = "bpf")]
-<<<<<<< HEAD
-    pub fn bpf_probes_required(self) -> Vec<FunctionProbe> {
-        // define the unique probes below.
-        let generic_file_read_probe = FunctionProbe {
-            name: String::from("generic_file_read_iter"),
-            handler: String::from("trace_read_entry"),
-=======
     pub fn bpf_probes_required(self) -> Vec<Probe> {
         // define the unique probes below.
         let generic_file_read_probe = Probe {
             name: "generic_file_read_iter".to_string(),
             handler: "trace_read_entry".to_string(),
->>>>>>> 9bedb6c0
             probe_type: ProbeType::Kernel,
             probe_location: ProbeLocation::Entry,
             binary_path: None,
             sub_system: None,
         };
-<<<<<<< HEAD
-        let ext4_file_write_probe = FunctionProbe {
-            name: String::from("ext4_file_write_iter"),
-            handler: String::from("trace_entry"),
-=======
         let ext4_file_write_probe = Probe {
             name: "ext4_file_write_iter".to_string(),
             handler: "trace_entry".to_string(),
->>>>>>> 9bedb6c0
             probe_type: ProbeType::Kernel,
             probe_location: ProbeLocation::Entry,
             binary_path: None,
             sub_system: None,
         };
-<<<<<<< HEAD
-        let ext4_file_open_probe = FunctionProbe {
-            name: String::from("ext4_file_open"),
-            handler: String::from("trace_entry"),
-=======
         let ext4_file_open_probe = Probe {
             name: "ext4_file_open".to_string(),
             handler: "trace_entry".to_string(),
->>>>>>> 9bedb6c0
             probe_type: ProbeType::Kernel,
             probe_location: ProbeLocation::Entry,
             binary_path: None,
             sub_system: None,
         };
-<<<<<<< HEAD
-        let ext4_sync_file_probe = FunctionProbe {
-            name: String::from("ext4_sync_file"),
-            handler: String::from("trace_entry"),
-=======
         let ext4_sync_file_probe = Probe {
             name: "ext4_sync_file".to_string(),
             handler: "trace_entry".to_string(),
->>>>>>> 9bedb6c0
             probe_type: ProbeType::Kernel,
             probe_location: ProbeLocation::Entry,
             binary_path: None,
             sub_system: None,
         };
-<<<<<<< HEAD
-        let generic_file_read_ret_probe = FunctionProbe {
-            name: String::from("generic_file_read_iter"),
-            handler: String::from("trace_read_return"),
-=======
         let generic_file_read_ret_probe = Probe {
             name: "generic_file_read_iter".to_string(),
             handler: "trace_read_return".to_string(),
->>>>>>> 9bedb6c0
             probe_type: ProbeType::Kernel,
             probe_location: ProbeLocation::Return,
             binary_path: None,
             sub_system: None,
         };
-<<<<<<< HEAD
-        let ext4_file_write_ret_probe = FunctionProbe {
-            name: String::from("ext4_file_write_iter"),
-            handler: String::from("trace_write_return"),
-=======
         let ext4_file_write_ret_probe = Probe {
             name: "ext4_file_write_iter".to_string(),
             handler: "trace_write_return".to_string(),
->>>>>>> 9bedb6c0
             probe_type: ProbeType::Kernel,
             probe_location: ProbeLocation::Return,
             binary_path: None,
             sub_system: None,
         };
-<<<<<<< HEAD
-        let ext4_file_open_ret_probe = FunctionProbe {
-            name: String::from("ext4_file_open"),
-            handler: String::from("trace_open_return"),
-=======
         let ext4_file_open_ret_probe = Probe {
             name: "ext4_file_open".to_string(),
             handler: "trace_open_return".to_string(),
->>>>>>> 9bedb6c0
             probe_type: ProbeType::Kernel,
             probe_location: ProbeLocation::Return,
             binary_path: None,
             sub_system: None,
         };
-<<<<<<< HEAD
-        let ext4_sync_file_ret_probe = FunctionProbe {
-            name: String::from("ext4_sync_file"),
-            handler: String::from("trace_fsync_return"),
-=======
         let ext4_sync_file_ret_probe = Probe {
             name: "ext4_sync_file".to_string(),
             handler: "trace_fsync_return".to_string(),
->>>>>>> 9bedb6c0
             probe_type: ProbeType::Kernel,
             probe_location: ProbeLocation::Return,
             binary_path: None,
@@ -169,17 +119,10 @@
 
         // specify what probes are required for each telemetry.
         match self {
-<<<<<<< HEAD
-            Self::ReadLatency => [generic_file_read_probe, generic_file_read_ret_probe].to_vec(),
-            Self::WriteLatency => [ext4_file_write_probe, ext4_file_write_ret_probe].to_vec(),
-            Self::OpenLatency => [ext4_file_open_probe, ext4_file_open_ret_probe].to_vec(),
-            Self::FsyncLatency => [ext4_sync_file_probe, ext4_sync_file_ret_probe].to_vec(),
-=======
             Self::ReadLatency => vec![generic_file_read_probe, generic_file_read_ret_probe],
             Self::WriteLatency => vec![ext4_file_write_probe, ext4_file_write_ret_probe],
             Self::OpenLatency => vec![ext4_file_open_probe, ext4_file_open_ret_probe],
             Self::FsyncLatency => vec![ext4_sync_file_probe, ext4_sync_file_ret_probe],
->>>>>>> 9bedb6c0
         }
     }
 }
