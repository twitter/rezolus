// Copyright 2019-2020 Twitter, Inc.
// Licensed under the Apache License, Version 2.0
// http://www.apache.org/licenses/LICENSE-2.0

use core::convert::TryFrom;
use core::str::FromStr;

use rustcommon_metrics::*;
use serde_derive::{Deserialize, Serialize};
use strum::ParseError;
use strum_macros::{EnumIter, EnumString, IntoStaticStr};

#[cfg(feature = "bpf")]
use crate::common::bpf::*;

#[derive(
    Clone,
    Copy,
    Debug,
    Deserialize,
    EnumIter,
    EnumString,
    Eq,
    IntoStaticStr,
    PartialEq,
    Hash,
    Serialize,
)]
#[serde(deny_unknown_fields, try_from = "&str", into = "&str")]
pub enum NetworkStatistic {
    #[strum(serialize = "network/receive/bytes")]
    ReceiveBytes,
    #[strum(serialize = "network/receive/packets")]
    ReceivePackets,
    #[strum(serialize = "network/receive/errors")]
    ReceiveErrors,
    #[strum(serialize = "network/receive/drops")]
    ReceiveDrops,
    #[strum(serialize = "network/receive/fifo")]
    ReceiveFifo,
    #[strum(serialize = "network/receive/frame")]
    ReceiveFrame,
    #[strum(serialize = "network/receive/compressed")]
    ReceiveCompressed,
    #[strum(serialize = "network/receive/multicast")]
    ReceiveMulticast,
    #[strum(serialize = "network/transmit/bytes")]
    TransmitBytes,
    #[strum(serialize = "network/transmit/packets")]
    TransmitPackets,
    #[strum(serialize = "network/transmit/errors")]
    TransmitErrors,
    #[strum(serialize = "network/transmit/drops")]
    TransmitDrops,
    #[strum(serialize = "network/transmit/fifo")]
    TransmitFifo,
    #[strum(serialize = "network/transmit/collisions")]
    TransmitCollisions,
    #[strum(serialize = "network/transmit/carrier")]
    TransmitCarrier,
    #[strum(serialize = "network/transmit/compressed")]
    TransmitCompressed,
    #[strum(serialize = "network/receive/size")]
    ReceiveSize,
    #[strum(serialize = "network/transmit/size")]
    TransmitSize,
}

impl NetworkStatistic {
    pub fn field_number(self) -> Option<usize> {
        match self {
            Self::ReceiveBytes => Some(1),
            Self::ReceivePackets => Some(2),
            Self::ReceiveErrors => Some(3),
            Self::ReceiveDrops => Some(4),
            Self::ReceiveFifo => Some(5),
            Self::ReceiveFrame => Some(6),
            Self::ReceiveCompressed => Some(7),
            Self::ReceiveMulticast => Some(8),
            Self::TransmitBytes => Some(9),
            Self::TransmitPackets => Some(10),
            Self::TransmitErrors => Some(11),
            Self::TransmitDrops => Some(12),
            Self::TransmitFifo => Some(13),
            Self::TransmitCollisions => Some(14),
            Self::TransmitCarrier => Some(15),
            Self::TransmitCompressed => Some(16),
            _ => None,
        }
    }

    pub fn bpf_table(self) -> Option<&'static str> {
        match self {
            Self::ReceiveSize => Some("rx_size"),
            Self::TransmitSize => Some("tx_size"),
            _ => None,
        }
    }

    #[cfg(feature = "bpf")]
<<<<<<< HEAD
    pub fn bpf_probes_required(self) -> Vec<FunctionProbe> {
        // define the unique probes below.
        let tx_tracepoint = FunctionProbe {
            name: String::from("net_dev_queue"),
            handler: String::from("trace_transmit"),
            probe_type: ProbeType::Tracepoint,
            probe_location: ProbeLocation::Entry,
            binary_path: None,
            sub_system: Some(String::from("net")),
        };
        let rx_tracepoint = FunctionProbe {
            name: String::from("netif_rx"),
            handler: String::from("trace_receive"),
            probe_type: ProbeType::Tracepoint,
            probe_location: ProbeLocation::Entry,
            binary_path: None,
            sub_system: Some(String::from("net")),
        };

        match self {
            Self::ReceiveSize => [rx_tracepoint].to_vec(),
            Self::TransmitSize => [tx_tracepoint].to_vec(),
=======
    pub fn bpf_probes_required(self) -> Vec<Probe> {
        // define the unique probes below.
        let tx_tracepoint = Probe {
            name: "net_dev_queue".to_string(),
            handler: "trace_transmit".to_string(),
            probe_type: ProbeType::Tracepoint,
            probe_location: ProbeLocation::Entry,
            binary_path: None,
            sub_system: Some("net".to_string()),
        };
        let rx_tracepoint = Probe {
            name: "netif_rx".to_string(),
            handler: "trace_receive".to_string(),
            probe_type: ProbeType::Tracepoint,
            probe_location: ProbeLocation::Entry,
            binary_path: None,
            sub_system: Some("net".to_string()),
        };

        match self {
            Self::ReceiveSize => vec![rx_tracepoint],
            Self::TransmitSize => vec![tx_tracepoint],
>>>>>>> 9bedb6c0
            _ => Vec::new(),
        }
    }
}

impl Statistic<AtomicU64, AtomicU32> for NetworkStatistic {
    fn name(&self) -> &str {
        (*self).into()
    }

    fn source(&self) -> Source {
        if self.bpf_table().is_some() {
            Source::Distribution
        } else {
            Source::Counter
        }
    }
}

impl TryFrom<&str> for NetworkStatistic {
    type Error = ParseError;

    fn try_from(s: &str) -> Result<Self, Self::Error> {
        NetworkStatistic::from_str(s)
    }
}<|MERGE_RESOLUTION|>--- conflicted
+++ resolved
@@ -98,30 +98,6 @@
     }
 
     #[cfg(feature = "bpf")]
-<<<<<<< HEAD
-    pub fn bpf_probes_required(self) -> Vec<FunctionProbe> {
-        // define the unique probes below.
-        let tx_tracepoint = FunctionProbe {
-            name: String::from("net_dev_queue"),
-            handler: String::from("trace_transmit"),
-            probe_type: ProbeType::Tracepoint,
-            probe_location: ProbeLocation::Entry,
-            binary_path: None,
-            sub_system: Some(String::from("net")),
-        };
-        let rx_tracepoint = FunctionProbe {
-            name: String::from("netif_rx"),
-            handler: String::from("trace_receive"),
-            probe_type: ProbeType::Tracepoint,
-            probe_location: ProbeLocation::Entry,
-            binary_path: None,
-            sub_system: Some(String::from("net")),
-        };
-
-        match self {
-            Self::ReceiveSize => [rx_tracepoint].to_vec(),
-            Self::TransmitSize => [tx_tracepoint].to_vec(),
-=======
     pub fn bpf_probes_required(self) -> Vec<Probe> {
         // define the unique probes below.
         let tx_tracepoint = Probe {
@@ -144,7 +120,6 @@
         match self {
             Self::ReceiveSize => vec![rx_tracepoint],
             Self::TransmitSize => vec![tx_tracepoint],
->>>>>>> 9bedb6c0
             _ => Vec::new(),
         }
     }
