// Copyright 2019-2020 Twitter, Inc.
// Licensed under the Apache License, Version 2.0
// http://www.apache.org/licenses/LICENSE-2.0

use crate::common::SECOND;

use core::convert::TryFrom;
use core::str::FromStr;

#[cfg(feature = "bpf")]
use bcc::perf_event::*;
use rustcommon_metrics::*;
use serde_derive::{Deserialize, Serialize};
use strum::ParseError;
use strum_macros::{EnumIter, EnumString, IntoStaticStr};

#[cfg(feature = "bpf")]
use crate::common::bpf::*;

#[derive(
    Clone,
    Copy,
    Debug,
    Deserialize,
    EnumIter,
    EnumString,
    Eq,
    IntoStaticStr,
    PartialEq,
    Hash,
    Serialize,
)]
#[serde(deny_unknown_fields, try_from = "&str", into = "&str")]
pub enum SchedulerStatistic {
    #[strum(serialize = "scheduler/cpu_migrations")]
    CpuMigrations,
    #[strum(serialize = "scheduler/runqueue/latency")]
    RunqueueLatency,
    #[strum(serialize = "scheduler/context_switches")]
    ContextSwitches,
    #[strum(serialize = "scheduler/processes/created")]
    ProcessesCreated,
    #[strum(serialize = "scheduler/processes/running")]
    ProcessesRunning,
    #[strum(serialize = "scheduler/processes/blocked")]
    ProcessesBlocked,
}

impl SchedulerStatistic {
    #[allow(dead_code)]
    pub fn bpf_table(self) -> Option<&'static str> {
        match self {
            Self::RunqueueLatency => Some("runqueue_latency"),
            _ => None,
        }
    }

    #[allow(dead_code)]
    pub fn perf_table(self) -> Option<&'static str> {
        match self {
            Self::CpuMigrations => Some("cpu_migrations"),
            _ => None,
        }
    }

    #[cfg(feature = "bpf")]
<<<<<<< HEAD
    pub fn bpf_probes_required(self) -> Vec<FunctionProbe> {
        // define the unique probes below.
        let finish_task_probe = FunctionProbe {
            name: String::from("finish_task_switch"),
            handler: String::from("trace_run"),
=======
    pub fn bpf_probes_required(self) -> Vec<Probe> {
        // define the unique probes below.
        let finish_task_probe = Probe {
            name: "finish_task_switch".to_string(),
            handler: "trace_run".to_string(),
>>>>>>> 9bedb6c0
            probe_type: ProbeType::Kernel,
            probe_location: ProbeLocation::Entry,
            binary_path: None,
            sub_system: None,
        };
<<<<<<< HEAD
        let wakeup_probe = FunctionProbe {
            name: String::from("ttwu_do_wakeup"),
            handler: String::from("trace_ttwu_do_wakeup"),
=======
        let wakeup_probe = Probe {
            name: "ttwu_do_wakeup".to_string(),
            handler: "trace_ttwu_do_wakeup".to_string(),
>>>>>>> 9bedb6c0
            probe_type: ProbeType::Kernel,
            probe_location: ProbeLocation::Entry,
            binary_path: None,
            sub_system: None,
        };
<<<<<<< HEAD
        let new_task_probe = FunctionProbe {
            name: String::from("wake_up_new_task"),
            handler: String::from("trace_wake_up_new_task"),
=======
        let new_task_probe = Probe {
            name: "wake_up_new_task".to_string(),
            handler: "trace_wake_up_new_task".to_string(),
>>>>>>> 9bedb6c0
            probe_type: ProbeType::Kernel,
            probe_location: ProbeLocation::Entry,
            binary_path: None,
            sub_system: None,
        };

        match self {
<<<<<<< HEAD
            Self::RunqueueLatency => [finish_task_probe, wakeup_probe, new_task_probe].to_vec(),
=======
            Self::RunqueueLatency => vec![finish_task_probe, wakeup_probe, new_task_probe],
>>>>>>> 9bedb6c0
            _ => Vec::new(),
        }
    }

    #[cfg(feature = "bpf")]
    pub fn event(self) -> Option<Event> {
        match self {
            Self::CpuMigrations => Some(Event::Software(SoftwareEvent::CpuMigrations)),
            _ => None,
        }
    }

    pub fn max(&self) -> u64 {
        match self {
            Self::RunqueueLatency => SECOND,
            _ => 1_000_000_000,
        }
    }
}

impl Statistic<AtomicU64, AtomicU32> for SchedulerStatistic {
    fn name(&self) -> &str {
        (*self).into()
    }

    fn source(&self) -> Source {
        match *self {
            Self::RunqueueLatency => Source::Distribution,
            Self::ProcessesRunning | Self::ProcessesBlocked => Source::Gauge,
            _ => Source::Counter,
        }
    }
}

impl TryFrom<&str> for SchedulerStatistic {
    type Error = ParseError;

    fn try_from(s: &str) -> Result<Self, Self::Error> {
        SchedulerStatistic::from_str(s)
    }
}<|MERGE_RESOLUTION|>--- conflicted
+++ resolved
@@ -64,47 +64,27 @@
     }
 
     #[cfg(feature = "bpf")]
-<<<<<<< HEAD
-    pub fn bpf_probes_required(self) -> Vec<FunctionProbe> {
-        // define the unique probes below.
-        let finish_task_probe = FunctionProbe {
-            name: String::from("finish_task_switch"),
-            handler: String::from("trace_run"),
-=======
     pub fn bpf_probes_required(self) -> Vec<Probe> {
         // define the unique probes below.
         let finish_task_probe = Probe {
             name: "finish_task_switch".to_string(),
             handler: "trace_run".to_string(),
->>>>>>> 9bedb6c0
             probe_type: ProbeType::Kernel,
             probe_location: ProbeLocation::Entry,
             binary_path: None,
             sub_system: None,
         };
-<<<<<<< HEAD
-        let wakeup_probe = FunctionProbe {
-            name: String::from("ttwu_do_wakeup"),
-            handler: String::from("trace_ttwu_do_wakeup"),
-=======
         let wakeup_probe = Probe {
             name: "ttwu_do_wakeup".to_string(),
             handler: "trace_ttwu_do_wakeup".to_string(),
->>>>>>> 9bedb6c0
             probe_type: ProbeType::Kernel,
             probe_location: ProbeLocation::Entry,
             binary_path: None,
             sub_system: None,
         };
-<<<<<<< HEAD
-        let new_task_probe = FunctionProbe {
-            name: String::from("wake_up_new_task"),
-            handler: String::from("trace_wake_up_new_task"),
-=======
         let new_task_probe = Probe {
             name: "wake_up_new_task".to_string(),
             handler: "trace_wake_up_new_task".to_string(),
->>>>>>> 9bedb6c0
             probe_type: ProbeType::Kernel,
             probe_location: ProbeLocation::Entry,
             binary_path: None,
@@ -112,11 +92,7 @@
         };
 
         match self {
-<<<<<<< HEAD
-            Self::RunqueueLatency => [finish_task_probe, wakeup_probe, new_task_probe].to_vec(),
-=======
             Self::RunqueueLatency => vec![finish_task_probe, wakeup_probe, new_task_probe],
->>>>>>> 9bedb6c0
             _ => Vec::new(),
         }
     }
