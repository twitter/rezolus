// Copyright 2019-2020 Twitter, Inc.
// Licensed under the Apache License, Version 2.0
// http://www.apache.org/licenses/LICENSE-2.0

use core::convert::TryFrom;
use core::str::FromStr;

use rustcommon_metrics::*;
use serde_derive::{Deserialize, Serialize};
use strum::ParseError;
use strum_macros::{EnumIter, EnumString, IntoStaticStr};

#[cfg(feature = "bpf")]
use crate::common::bpf::*;

#[derive(
    Clone,
    Copy,
    Debug,
    Deserialize,
    EnumIter,
    EnumString,
    Eq,
    IntoStaticStr,
    PartialEq,
    Hash,
    Serialize,
)]
#[serde(deny_unknown_fields, try_from = "&str", into = "&str")]
pub enum InterruptStatistic {
    #[strum(serialize = "interrupt/total")]
    Total,
    #[strum(serialize = "interrupt/timer")]
    Timer,
    #[strum(serialize = "interrupt/nmi")]
    NonMaskable,
    #[strum(serialize = "interrupt/nvme")]
    Nvme,
    #[strum(serialize = "interrupt/network")]
    Network,
    #[strum(serialize = "interrupt/local_timer")]
    LocalTimer,
    #[strum(serialize = "interrupt/spurious")]
    Spurious,
    #[strum(serialize = "interrupt/performance_monitoring")]
    PerformanceMonitoring,
    #[strum(serialize = "interrupt/rescheduling")]
    Rescheduling,
    #[strum(serialize = "interrupt/function_call")]
    FunctionCall,
    #[strum(serialize = "interrupt/tlb_shootdowns")]
    TlbShootdowns,
    #[strum(serialize = "interrupt/thermal_event")]
    ThermalEvent,
    #[strum(serialize = "interrupt/machine_check_exception")]
    MachineCheckException,
    #[strum(serialize = "interrupt/rtc")]
    RealTimeClock,
    #[strum(serialize = "interrupt/node0/total")]
    Node0Total,
    #[strum(serialize = "interrupt/node1/total")]
    Node1Total,
    #[strum(serialize = "interrupt/node0/network")]
    Node0Network,
    #[strum(serialize = "interrupt/node1/network")]
    Node1Network,
    #[strum(serialize = "interrupt/node0/nvme")]
    Node0Nvme,
    #[strum(serialize = "interrupt/node1/nvme")]
    Node1Nvme,
    #[strum(serialize = "interrupt/softirq/hi")]
    SoftIrqHI,
    #[strum(serialize = "interrupt/softirq/timer")]
    SoftIrqTimer,
    #[strum(serialize = "interrupt/softirq/net_rx")]
    SoftIrqNetRx,
    #[strum(serialize = "interrupt/softirq/net_tx")]
    SoftIrqNetTx,
    #[strum(serialize = "interrupt/softirq/block")]
    SoftIrqBlock,
    #[strum(serialize = "interrupt/softirq/irq_poll")]
    SoftIrqPoll,
    #[strum(serialize = "interrupt/softirq/tasklet")]
    SoftIrqTasklet,
    #[strum(serialize = "interrupt/softirq/sched")]
    SoftIrqSched,
    #[strum(serialize = "interrupt/softirq/hr_timer")]
    SoftIrqHRTimer,
    #[strum(serialize = "interrupt/softirq/rcu")]
    SoftIrqRCU,
    #[strum(serialize = "interrupt/softirq/unknown")]
    SoftIrqUnknown,
    #[strum(serialize = "interrupt/hardirq")]
    HardIrq,
}

impl InterruptStatistic {
    pub fn bpf_table(self) -> Option<&'static str> {
        match self {
            Self::SoftIrqHI => Some("hi"),
            Self::SoftIrqTimer => Some("timer"),
            Self::SoftIrqNetRx => Some("net_rx"),
            Self::SoftIrqNetTx => Some("net_tx"),
            Self::SoftIrqBlock => Some("block"),
            Self::SoftIrqPoll => Some("irq_poll"),
            Self::SoftIrqTasklet => Some("tasklet"),
            Self::SoftIrqSched => Some("sched"),
            Self::SoftIrqHRTimer => Some("hr_timer"),
            Self::SoftIrqRCU => Some("rcu"),
            Self::SoftIrqUnknown => Some("unknown"),
            Self::HardIrq => Some("hardirq_total"),
            _ => None,
        }
    }

    #[cfg(feature = "bpf")]
<<<<<<< HEAD
    pub fn bpf_probes_required(self) -> Vec<FunctionProbe> {
        // define the unique probes below.
        let irq_event_percpu_probe = FunctionProbe {
            name: String::from("handle_irq_event_percpu"),
            handler: String::from("hardirq_entry"),
=======
    pub fn bpf_probes_required(self) -> Vec<Probe> {
        // define the unique probes below.
        let irq_event_percpu_probe = Probe {
            name: "handle_irq_event_percpu".to_string(),
            handler: "hardirq_entry".to_string(),
>>>>>>> 9bedb6c0
            probe_type: ProbeType::Kernel,
            probe_location: ProbeLocation::Entry,
            binary_path: None,
            sub_system: None,
        };
<<<<<<< HEAD
        let irq_event_percpu_ret_probe = FunctionProbe {
            name: String::from("handle_irq_event_percpu"),
            handler: String::from("hardirq_exit"),
=======
        let irq_event_percpu_ret_probe = Probe {
            name: "handle_irq_event_percpu".to_string(),
            handler: "hardirq_exit".to_string(),
>>>>>>> 9bedb6c0
            probe_type: ProbeType::Kernel,
            probe_location: ProbeLocation::Return,
            binary_path: None,
            sub_system: None,
        };
<<<<<<< HEAD
        let softirq_entry_tracepoint = FunctionProbe {
            name: String::from("softirq_entry"),
            handler: String::from("softirq_entry"),
            probe_type: ProbeType::Tracepoint,
            probe_location: ProbeLocation::Entry,
            binary_path: None,
            sub_system: Some(String::from("irq")),
        };
        let softirq_exit_tracepoint = FunctionProbe {
            name: String::from("softirq_exit"),
            handler: String::from("softirq_exit"),
            probe_type: ProbeType::Tracepoint,
            probe_location: ProbeLocation::Entry,
            binary_path: None,
            sub_system: Some(String::from("irq")),
=======
        let softirq_entry_tracepoint = Probe {
            name: "softirq_entry".to_string(),
            handler: "softirq_entry".to_string(),
            probe_type: ProbeType::Tracepoint,
            probe_location: ProbeLocation::Entry,
            binary_path: None,
            sub_system: Some("irq".to_string()),
        };
        let softirq_exit_tracepoint = Probe {
            name: "softirq_exit".to_string(),
            handler: "softirq_exit".to_string(),
            probe_type: ProbeType::Tracepoint,
            probe_location: ProbeLocation::Entry,
            binary_path: None,
            sub_system: Some("irq".to_string()),
>>>>>>> 9bedb6c0
        };

        // specify what probes are required for each telemetry.
        match self {
            Self::SoftIrqHI
            | Self::SoftIrqTimer
            | Self::SoftIrqNetRx
            | Self::SoftIrqNetTx
            | Self::SoftIrqBlock
            | Self::SoftIrqPoll
            | Self::SoftIrqTasklet
            | Self::SoftIrqSched
            | Self::SoftIrqHRTimer
            | Self::SoftIrqRCU
<<<<<<< HEAD
            | Self::SoftIrqUnknown => [softirq_entry_tracepoint, softirq_exit_tracepoint].to_vec(),
            Self::HardIrq => [irq_event_percpu_probe, irq_event_percpu_ret_probe].to_vec(),
=======
            | Self::SoftIrqUnknown => vec![softirq_entry_tracepoint, softirq_exit_tracepoint],
            Self::HardIrq => vec![irq_event_percpu_probe, irq_event_percpu_ret_probe],
>>>>>>> 9bedb6c0
            _ => Vec::new(),
        }
    }
}

impl TryFrom<&str> for InterruptStatistic {
    type Error = ParseError;

    fn try_from(s: &str) -> Result<Self, Self::Error> {
        InterruptStatistic::from_str(s)
    }
}

impl Statistic<AtomicU64, AtomicU32> for InterruptStatistic {
    fn name(&self) -> &str {
        (*self).into()
    }

    fn source(&self) -> Source {
        if self.bpf_table().is_some() {
            Source::Distribution
        } else {
            Source::Counter
        }
    }
}<|MERGE_RESOLUTION|>--- conflicted
+++ resolved
@@ -114,55 +114,24 @@
     }
 
     #[cfg(feature = "bpf")]
-<<<<<<< HEAD
-    pub fn bpf_probes_required(self) -> Vec<FunctionProbe> {
-        // define the unique probes below.
-        let irq_event_percpu_probe = FunctionProbe {
-            name: String::from("handle_irq_event_percpu"),
-            handler: String::from("hardirq_entry"),
-=======
     pub fn bpf_probes_required(self) -> Vec<Probe> {
         // define the unique probes below.
         let irq_event_percpu_probe = Probe {
             name: "handle_irq_event_percpu".to_string(),
             handler: "hardirq_entry".to_string(),
->>>>>>> 9bedb6c0
             probe_type: ProbeType::Kernel,
             probe_location: ProbeLocation::Entry,
             binary_path: None,
             sub_system: None,
         };
-<<<<<<< HEAD
-        let irq_event_percpu_ret_probe = FunctionProbe {
-            name: String::from("handle_irq_event_percpu"),
-            handler: String::from("hardirq_exit"),
-=======
         let irq_event_percpu_ret_probe = Probe {
             name: "handle_irq_event_percpu".to_string(),
             handler: "hardirq_exit".to_string(),
->>>>>>> 9bedb6c0
             probe_type: ProbeType::Kernel,
             probe_location: ProbeLocation::Return,
             binary_path: None,
             sub_system: None,
         };
-<<<<<<< HEAD
-        let softirq_entry_tracepoint = FunctionProbe {
-            name: String::from("softirq_entry"),
-            handler: String::from("softirq_entry"),
-            probe_type: ProbeType::Tracepoint,
-            probe_location: ProbeLocation::Entry,
-            binary_path: None,
-            sub_system: Some(String::from("irq")),
-        };
-        let softirq_exit_tracepoint = FunctionProbe {
-            name: String::from("softirq_exit"),
-            handler: String::from("softirq_exit"),
-            probe_type: ProbeType::Tracepoint,
-            probe_location: ProbeLocation::Entry,
-            binary_path: None,
-            sub_system: Some(String::from("irq")),
-=======
         let softirq_entry_tracepoint = Probe {
             name: "softirq_entry".to_string(),
             handler: "softirq_entry".to_string(),
@@ -178,7 +147,6 @@
             probe_location: ProbeLocation::Entry,
             binary_path: None,
             sub_system: Some("irq".to_string()),
->>>>>>> 9bedb6c0
         };
 
         // specify what probes are required for each telemetry.
@@ -193,13 +161,8 @@
             | Self::SoftIrqSched
             | Self::SoftIrqHRTimer
             | Self::SoftIrqRCU
-<<<<<<< HEAD
-            | Self::SoftIrqUnknown => [softirq_entry_tracepoint, softirq_exit_tracepoint].to_vec(),
-            Self::HardIrq => [irq_event_percpu_probe, irq_event_percpu_ret_probe].to_vec(),
-=======
             | Self::SoftIrqUnknown => vec![softirq_entry_tracepoint, softirq_exit_tracepoint],
             Self::HardIrq => vec![irq_event_percpu_probe, irq_event_percpu_ret_probe],
->>>>>>> 9bedb6c0
             _ => Vec::new(),
         }
     }
