// Copyright 2019-2020 Twitter, Inc.
// Licensed under the Apache License, Version 2.0
// http://www.apache.org/licenses/LICENSE-2.0

#[cfg(feature = "bpf")]
use std::collections::HashSet;

use std::sync::{Arc, Mutex};
use std::time::*;
use tokio::fs::File;

use async_trait::async_trait;

use crate::common::bpf::*;
use crate::config::SamplerConfig;
use crate::samplers::{Common, Sampler};
#[cfg(feature = "bpf")]
use rustcommon_metrics::*;

mod config;
mod stat;

pub use config::*;
pub use stat::*;

#[allow(dead_code)]
pub struct Tcp {
    bpf: Option<Arc<Mutex<BPF>>>,
    bpf_last: Arc<Mutex<Instant>>,
    common: Common,
    proc_net_snmp: Option<File>,
    proc_net_netstat: Option<File>,
    statistics: Vec<TcpStatistic>,
}

#[async_trait]
impl Sampler for Tcp {
    type Statistic = TcpStatistic;
    fn new(common: Common) -> Result<Self, anyhow::Error> {
        let fault_tolerant = common.config.general().fault_tolerant();
        let statistics = common.config().samplers().tcp().statistics();

        #[allow(unused_mut)]
        let mut sampler = Self {
            bpf: None,
            bpf_last: Arc::new(Mutex::new(Instant::now())),
            common,
            proc_net_snmp: None,
            proc_net_netstat: None,
            statistics,
        };

        if let Err(e) = sampler.initialize_bpf() {
            error!("{}", e);
            if !fault_tolerant {
                return Err(e);
            }
        }

        if sampler.sampler_config().enabled() {
            sampler.register();
        }

        Ok(sampler)
    }

    fn spawn(common: Common) {
        if common.config().samplers().tcp().enabled() {
            if let Ok(mut sampler) = Self::new(common.clone()) {
                common.runtime().spawn(async move {
                    loop {
                        let _ = sampler.sample().await;
                    }
                });
            } else if !common.config.fault_tolerant() {
                fatal!("failed to initialize tcp sampler");
            } else {
                error!("failed to initialize tcp sampler");
            }
        }
    }

    fn common(&self) -> &Common {
        &self.common
    }

    fn common_mut(&mut self) -> &mut Common {
        &mut self.common
    }

    fn sampler_config(&self) -> &dyn SamplerConfig<Statistic = Self::Statistic> {
        self.common.config().samplers().tcp()
    }

    async fn sample(&mut self) -> Result<(), std::io::Error> {
        if let Some(ref mut delay) = self.delay() {
            delay.tick().await;
        }

        if !self.sampler_config().enabled() {
            return Ok(());
        }

        debug!("sampling");

        let r = self.sample_snmp().await;
        self.map_result(r)?;

        let r = self.sample_netstat().await;
        self.map_result(r)?;

        // sample bpf
        #[cfg(feature = "bpf")]
        self.map_result(self.sample_bpf())?;

        Ok(())
    }
}

impl Tcp {
    // checks that bpf is enabled in config and one or more bpf stats enabled
    #[cfg(feature = "bpf")]
    fn bpf_enabled(&self) -> bool {
        if self.sampler_config().bpf() {
            for statistic in self.sampler_config().statistics() {
                if statistic.bpf_table().is_some() {
                    return true;
                }
            }
        }
        false
    }

    fn initialize_bpf(&mut self) -> Result<(), anyhow::Error> {
        #[cfg(feature = "bpf")]
        {
            if self.enabled() && self.bpf_enabled() {
                debug!("initializing bpf");
                // load the code and compile
                let code = include_str!("bpf.c");
                let code = code.replace(
                    "VALUE_TO_INDEX2_FUNC",
                    include_str!("../../common/value_to_index2.c"),
                );
                let mut bpf = bcc::BPF::new(&code)?;

<<<<<<< HEAD
                // load + attach kprobes!
                bcc::Kprobe::new()
                    .handler("trace_connect")
                    .function("tcp_v4_connect")
                    .attach(&mut bpf)?;
                bcc::Kprobe::new()
                    .handler("trace_connect")
                    .function("tcp_v6_connect")
                    .attach(&mut bpf)?;
                bcc::Kprobe::new()
                    .handler("trace_finish_connect")
                    .function("tcp_finish_connect")
                    .attach(&mut bpf)?;
                bcc::Kprobe::new()
                    .handler("trace_tcp_rcv_state_process")
                    .function("tcp_rcv_state_process")
                    .attach(&mut bpf)?;
                bcc::Kprobe::new()
                    .handler("trace_tcp_rcv")
                    .function("tcp_rcv_established")
                    .attach(&mut bpf)?;
                bcc::Kprobe::new()
                    .handler("trace_tcp_drop")
                    .function("tcp_drop")
                    .attach(&mut bpf)?;
                bcc::Kprobe::new()
                    .handler("trace_tlp")
                    .function("tcp_send_loss_probe")
                    .attach(&mut bpf)?;
                bcc::Kprobe::new()
                    .handler("trace_rto")
                    .function("tcp_retransmit_timer")
                    .attach(&mut bpf)?;
                bcc::Kprobe::new()
                    .handler("trace_validate_incoming")
                    .function("tcp_validate_incoming")
                    .attach(&mut bpf)?;

                // probes at returns
                bcc::Kretprobe::new()
                    .handler("trace_connect_return")
                    .function("tcp_v4_connect")
                    .attach(&mut bpf)?;
                bcc::Kretprobe::new()
                    .handler("trace_connect_return")
                    .function("tcp_v6_connect")
                    .attach(&mut bpf)?;
                bcc::Kretprobe::new()
                    .handler("trace_tcp_set_state")
                    .function("tcp_set_state")
                    .attach(&mut bpf)?;
                bcc::Kretprobe::new()
                    .handler("trace_inet_socket_accept_return")
                    .function("inet_csk_accept")
                    .attach(&mut bpf)?;
=======
                // collect the set of probes required from the statistics enabled.
                let mut probes = HashSet::new();
                for statistic in &self.statistics {
                    for probe in statistic.bpf_probes_required() {
                        probes.insert(probe);
                    }
                }

                // load + attach the kernel probes that are required to the bpf instance.
                for probe in probes {
                    probe.try_attach_to_bpf(&mut bpf)?;
                }
>>>>>>> 9bedb6c0

                self.bpf = Some(Arc::new(Mutex::new(BPF { inner: bpf })))
            }
        }

        Ok(())
    }

    async fn sample_snmp(&mut self) -> Result<(), std::io::Error> {
        if self.proc_net_snmp.is_none() {
            let file = File::open("/proc/net/snmp").await?;
            self.proc_net_snmp = Some(file);
        }
        if let Some(file) = &mut self.proc_net_snmp {
            let parsed = crate::common::nested_map_from_file(file).await?;
            let time = Instant::now();
            for statistic in &self.statistics {
                if let Some((pkey, lkey)) = statistic.keys() {
                    if let Some(inner) = parsed.get(pkey) {
                        if let Some(value) = inner.get(lkey) {
                            let _ = self.metrics().record_counter(statistic, time, *value);
                        }
                    }
                }
            }
        }

        Ok(())
    }

    async fn sample_netstat(&mut self) -> Result<(), std::io::Error> {
        if self.proc_net_netstat.is_none() {
            let file = File::open("/proc/net/netstat").await?;
            self.proc_net_netstat = Some(file);
        }
        if let Some(file) = &mut self.proc_net_netstat {
            let parsed = crate::common::nested_map_from_file(file).await?;
            let time = Instant::now();
            for statistic in &self.statistics {
                if let Some((pkey, lkey)) = statistic.keys() {
                    if let Some(inner) = parsed.get(pkey) {
                        if let Some(value) = inner.get(lkey) {
                            let _ = self.metrics().record_counter(statistic, time, *value);
                        }
                    }
                }
            }
        }
        Ok(())
    }

    #[cfg(feature = "bpf")]
    fn sample_bpf(&self) -> Result<(), std::io::Error> {
        if self.bpf_last.lock().unwrap().elapsed()
            >= Duration::new(self.general_config().window() as u64, 0)
        {
            if let Some(ref bpf) = self.bpf {
                let bpf = bpf.lock().unwrap();
                let time = Instant::now();
                for statistic in self.statistics.iter().filter(|s| s.bpf_table().is_some()) {
                    // if statistic is Counter
                    match statistic.source() {
                        Source::Counter => {
                            if let Ok(table) = &(*bpf).inner.table(statistic.bpf_table().unwrap()) {
                                let count = crate::common::bpf::parse_u64(
                                    table.iter().next().unwrap().value,
                                );
                                let _ = self.metrics().record_counter(statistic, time, count);
                            }
                        }
                        // if it's distribution
                        Source::Distribution => {
                            if let Ok(mut table) =
                                (*bpf).inner.table(statistic.bpf_table().unwrap())
                            {
                                for (&value, &count) in &map_from_table(&mut table) {
                                    if count > 0 {
                                        let _ = self.metrics().record_bucket(
                                            statistic,
                                            time,
                                            // in bpf everything is in micro, we convert it back to nano for alignment.
                                            value * 1000,
                                            count,
                                        );
                                    }
                                }
                            }
                        }
                        _ => (), // we do not support other types
                    }
                }
            }
            *self.bpf_last.lock().unwrap() = Instant::now();
        }
        Ok(())
    }
}<|MERGE_RESOLUTION|>--- conflicted
+++ resolved
@@ -144,63 +144,6 @@
                 );
                 let mut bpf = bcc::BPF::new(&code)?;
 
-<<<<<<< HEAD
-                // load + attach kprobes!
-                bcc::Kprobe::new()
-                    .handler("trace_connect")
-                    .function("tcp_v4_connect")
-                    .attach(&mut bpf)?;
-                bcc::Kprobe::new()
-                    .handler("trace_connect")
-                    .function("tcp_v6_connect")
-                    .attach(&mut bpf)?;
-                bcc::Kprobe::new()
-                    .handler("trace_finish_connect")
-                    .function("tcp_finish_connect")
-                    .attach(&mut bpf)?;
-                bcc::Kprobe::new()
-                    .handler("trace_tcp_rcv_state_process")
-                    .function("tcp_rcv_state_process")
-                    .attach(&mut bpf)?;
-                bcc::Kprobe::new()
-                    .handler("trace_tcp_rcv")
-                    .function("tcp_rcv_established")
-                    .attach(&mut bpf)?;
-                bcc::Kprobe::new()
-                    .handler("trace_tcp_drop")
-                    .function("tcp_drop")
-                    .attach(&mut bpf)?;
-                bcc::Kprobe::new()
-                    .handler("trace_tlp")
-                    .function("tcp_send_loss_probe")
-                    .attach(&mut bpf)?;
-                bcc::Kprobe::new()
-                    .handler("trace_rto")
-                    .function("tcp_retransmit_timer")
-                    .attach(&mut bpf)?;
-                bcc::Kprobe::new()
-                    .handler("trace_validate_incoming")
-                    .function("tcp_validate_incoming")
-                    .attach(&mut bpf)?;
-
-                // probes at returns
-                bcc::Kretprobe::new()
-                    .handler("trace_connect_return")
-                    .function("tcp_v4_connect")
-                    .attach(&mut bpf)?;
-                bcc::Kretprobe::new()
-                    .handler("trace_connect_return")
-                    .function("tcp_v6_connect")
-                    .attach(&mut bpf)?;
-                bcc::Kretprobe::new()
-                    .handler("trace_tcp_set_state")
-                    .function("tcp_set_state")
-                    .attach(&mut bpf)?;
-                bcc::Kretprobe::new()
-                    .handler("trace_inet_socket_accept_return")
-                    .function("inet_csk_accept")
-                    .attach(&mut bpf)?;
-=======
                 // collect the set of probes required from the statistics enabled.
                 let mut probes = HashSet::new();
                 for statistic in &self.statistics {
@@ -213,7 +156,6 @@
                 for probe in probes {
                     probe.try_attach_to_bpf(&mut bpf)?;
                 }
->>>>>>> 9bedb6c0
 
                 self.bpf = Some(Arc::new(Mutex::new(BPF { inner: bpf })))
             }
