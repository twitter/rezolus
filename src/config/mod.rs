// Copyright 2019-2020 Twitter, Inc.
// Licensed under the Apache License, Version 2.0
// http://www.apache.org/licenses/LICENSE-2.0

mod general;
<<<<<<< HEAD

use metrics::Percentile;
use samplers::cpu::CpuConfig;
use samplers::cpuidle::CpuidleConfig;
use samplers::disk::DiskConfig;
use samplers::ext4::Ext4Config;
use samplers::memcache::MemcacheConfig;
use samplers::memory::MemoryConfig;
use samplers::network::NetworkConfig;
use samplers::perf::PerfConfig;
use samplers::rezolus::RezolusConfig;
use samplers::scheduler::SchedulerConfig;
use samplers::softnet::SoftnetConfig;
use samplers::tcp::TcpConfig;
use samplers::udp::UdpConfig;
use samplers::xfs::XfsConfig;

pub use self::general::General;
=======
mod kafka;
mod network;
mod perf;
mod softnet;

use self::container::Container;
use self::cpu::Cpu;
use self::cpuidle::CpuIdle;
use self::disk::Disk;
use self::ebpf::Ebpf;
use self::general::General;
use self::kafka::Kafka;
use self::network::Network;
use self::perf::Perf;
use self::softnet::Softnet;
>>>>>>> 8e374d6b

use crate::*;

use std::io::Read;
use std::net::{SocketAddr, ToSocketAddrs};

use clap::{App, Arg};
use logger::Level;
use serde_derive::*;

pub const VERSION: &str = env!("CARGO_PKG_VERSION");
pub const NAME: &str = env!("CARGO_PKG_NAME");

#[derive(Debug, Default, Deserialize)]
#[serde(deny_unknown_fields)]
pub struct Config {
    #[serde(default)]
    cpu: CpuConfig,
    #[serde(default)]
    cpuidle: CpuidleConfig,
    #[serde(default)]
    disk: DiskConfig,
    #[serde(default)]
    ext4: Ext4Config,
    #[serde(default)]
    general: General,
    #[serde(default)]
<<<<<<< HEAD
    memcache: MemcacheConfig,
    #[serde(default)]
    memory: MemoryConfig,
    #[serde(default)]
    network: NetworkConfig,
    #[serde(default)]
    perf: PerfConfig,
    #[serde(default)]
    rezolus: RezolusConfig,
    #[serde(default)]
    scheduler: SchedulerConfig,
    #[serde(default)]
    softnet: SoftnetConfig,
=======
    kafka: Kafka,
    #[serde(default)]
    network: Network,
>>>>>>> 8e374d6b
    #[serde(default)]
    tcp: TcpConfig,
    #[serde(default)]
    udp: UdpConfig,
    #[serde(default)]
    xfs: XfsConfig,
}

impl Config {
    /// parse command line options and return `Config`
    pub fn new() -> Config {
        let app = App::new(NAME)
            .version(VERSION)
            .author("Brian Martin <bmartin@twitter.com>")
            .about("High-Resolution Systems Performance Telemetry")
            .arg(
                Arg::with_name("config")
                    .long("config")
                    .value_name("FILE")
                    .help("TOML config file")
                    .takes_value(true),
            )
            .arg(
                Arg::with_name("verbose")
                    .short("v")
                    .long("verbose")
                    .help("Increase verbosity by one level. Can be used more than once")
                    .multiple(true),
            );

        let matches = app.get_matches();

        let mut config = if let Some(file) = matches.value_of("config") {
            Config::load_from_file(file)
        } else {
            println!("NOTE: using builtin base configuration");
            Default::default()
        };

        match matches.occurrences_of("verbose") {
            0 => {} // don't do anything, default is Info
            1 => {
                if config.general.logging() == Level::Info {
                    config.general.set_logging(Level::Debug);
                }
            }
            _ => config.general.set_logging(Level::Trace),
        }

        config
    }

    /// get listen address
    pub fn listen(&self) -> Option<SocketAddr> {
        self.general
            .listen()
            .map(|v| v.to_socket_addrs().unwrap().next().unwrap())
    }

    /// get logging level
    pub fn logging(&self) -> Level {
        self.general.logging()
    }

    // pub fn memcache(&self) -> Option<SocketAddr> {
    //     self.general
    //         .memcache()
    //         .map(|v| v.to_socket_addrs().unwrap().next().unwrap())
    // }

    // pub fn container(&self) -> &Container {
    //     &self.container
    // }

    pub fn cpu(&self) -> &CpuConfig {
        &self.cpu
    }

    pub fn cpuidle(&self) -> &CpuidleConfig {
        &self.cpuidle
    }

    pub fn disk(&self) -> &DiskConfig {
        &self.disk
    }

    pub fn ext4(&self) -> &Ext4Config {
        &self.ext4
    }

    pub fn general(&self) -> &General {
        &self.general
    }

    pub fn memcache(&self) -> &MemcacheConfig {
        &self.memcache
    }

    pub fn memory(&self) -> &MemoryConfig {
        &self.memory
    }

<<<<<<< HEAD
    pub fn network(&self) -> &NetworkConfig {
=======
    pub fn kafka(&self) -> &Kafka {
        &self.kafka
    }

    pub fn network(&self) -> &Network {
>>>>>>> 8e374d6b
        &self.network
    }

    #[cfg(feature = "perf")]
    pub fn perf(&self) -> &PerfConfig {
        &self.perf
    }

    pub fn rezolus(&self) -> &RezolusConfig {
        &self.rezolus
    }

    pub fn scheduler(&self) -> &SchedulerConfig {
        &self.scheduler
    }

    pub fn softnet(&self) -> &SoftnetConfig {
        &self.softnet
    }

    pub fn tcp(&self) -> &TcpConfig {
        &self.tcp
    }

    pub fn udp(&self) -> &UdpConfig {
        &self.udp
    }

    pub fn xfs(&self) -> &XfsConfig {
        &self.xfs
    }

    pub fn fault_tolerant(&self) -> bool {
        self.general().fault_tolerant()
    }

    fn load_from_file(filename: &str) -> Config {
        let mut file = std::fs::File::open(filename).expect("failed to open workload file");
        let mut content = String::new();
        file.read_to_string(&mut content).expect("failed to read");
        let toml = toml::from_str(&content);
        match toml {
            Ok(toml) => toml,
            Err(e) => {
                println!("Failed to parse TOML config: {}", filename);
                println!("{}", e);
                std::process::exit(1);
            }
        }
    }
}

pub trait SamplerConfig {
    type Statistic;
    fn ebpf(&self) -> bool {
        false
    }
    fn enabled(&self) -> bool {
        false
    }
    fn interval(&self) -> Option<usize>;
    fn percentiles(&self) -> &[Percentile];
    fn statistics(&self) -> &[<Self as config::SamplerConfig>::Statistic];
}<|MERGE_RESOLUTION|>--- conflicted
+++ resolved
@@ -3,7 +3,7 @@
 // http://www.apache.org/licenses/LICENSE-2.0
 
 mod general;
-<<<<<<< HEAD
+mod kafka;
 
 use metrics::Percentile;
 use samplers::cpu::CpuConfig;
@@ -22,23 +22,7 @@
 use samplers::xfs::XfsConfig;
 
 pub use self::general::General;
-=======
-mod kafka;
-mod network;
-mod perf;
-mod softnet;
-
-use self::container::Container;
-use self::cpu::Cpu;
-use self::cpuidle::CpuIdle;
-use self::disk::Disk;
-use self::ebpf::Ebpf;
-use self::general::General;
 use self::kafka::Kafka;
-use self::network::Network;
-use self::perf::Perf;
-use self::softnet::Softnet;
->>>>>>> 8e374d6b
 
 use crate::*;
 
@@ -66,25 +50,9 @@
     #[serde(default)]
     general: General,
     #[serde(default)]
-<<<<<<< HEAD
-    memcache: MemcacheConfig,
-    #[serde(default)]
-    memory: MemoryConfig,
-    #[serde(default)]
-    network: NetworkConfig,
-    #[serde(default)]
-    perf: PerfConfig,
-    #[serde(default)]
-    rezolus: RezolusConfig,
-    #[serde(default)]
-    scheduler: SchedulerConfig,
-    #[serde(default)]
-    softnet: SoftnetConfig,
-=======
     kafka: Kafka,
     #[serde(default)]
     network: Network,
->>>>>>> 8e374d6b
     #[serde(default)]
     tcp: TcpConfig,
     #[serde(default)]
@@ -149,16 +117,6 @@
         self.general.logging()
     }
 
-    // pub fn memcache(&self) -> Option<SocketAddr> {
-    //     self.general
-    //         .memcache()
-    //         .map(|v| v.to_socket_addrs().unwrap().next().unwrap())
-    // }
-
-    // pub fn container(&self) -> &Container {
-    //     &self.container
-    // }
-
     pub fn cpu(&self) -> &CpuConfig {
         &self.cpu
     }
@@ -179,6 +137,10 @@
         &self.general
     }
 
+    pub fn kafka(&self) -> &Kafka {
+        &self.kafka
+    }
+
     pub fn memcache(&self) -> &MemcacheConfig {
         &self.memcache
     }
@@ -187,15 +149,7 @@
         &self.memory
     }
 
-<<<<<<< HEAD
     pub fn network(&self) -> &NetworkConfig {
-=======
-    pub fn kafka(&self) -> &Kafka {
-        &self.kafka
-    }
-
-    pub fn network(&self) -> &Network {
->>>>>>> 8e374d6b
         &self.network
     }
 
