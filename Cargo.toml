[package]
name = "rezolus"
version = "2.7.2-alpha.0"
authors = ["Brian Martin <bmartin@twitter.com>"]
license = "Apache-2.0"
build = "build.rs"
publish = false
edition = '2018'
description = "High resolution systems performance telemetry agent"

[dependencies]
async-trait = "0.1.40"
bcc = { version = "0.0.25", optional = true }
clap = "2.33.3"
ctrlc = { version = "3.1.6", features = ["termination"] }
failure = "0.1.8"
json = "0.12.4"
kafka = { version = "0.8.0", optional = true }
<<<<<<< HEAD
regex = "1.3.9"
reqwest = { version = "0.10.8", features = ["blocking"] }
=======
num = "0.3.0"
num-traits = "0.2.12"
num-derive = "0.3.2"
regex = "1.3.4"
reqwest = { version = "0.10.6", features = ["blocking"] }
>>>>>>> a37f9ca4
rustcommon-atomics = { git = "https://github.com/twitter/rustcommon", branch = "master" }
rustcommon-logger = { git = "https://github.com/twitter/rustcommon", branch = "master" }
rustcommon-metrics = { git = "https://github.com/twitter/rustcommon", branch = "master" }
serde = "1.0.116"
serde_derive = "1.0.116"
strum = "0.19.2"
strum_macros = "0.19.2"
sysconf = "0.3.4"
tiny_http = "0.7.0"
tokio = { version = "0.2.22", features = ["full"] }
toml = "0.5.6"
uuid = "0.8.1"
walkdir = "2.3.1"

[build-dependencies]
vergen = "3.1.0"

[features]
all = ["bpf", "push_kafka"]
default = []
bpf = ["bcc"]
bpf_static = ["bpf", "bcc/static"]
bpf_static_llvm_8 = ["bpf", "bcc/llvm_8", "bcc/static"]
bpf_static_llvm_9 = ["bpf", "bcc/llvm_9", "bcc/static"]
bpf_v0_8_0 = ["bpf", "bcc/v0_8_0"]
bpf_v0_9_0 = ["bpf", "bcc/v0_9_0"]
bpf_v0_10_0 = ["bpf", "bcc/v0_10_0"]
bpf_v0_11_0 = ["bpf", "bcc/v0_11_0"]
bpf_v0_12_0 = ["bpf", "bcc/v0_12_0"]
bpf_v0_13_0 = ["bpf", "bcc/v0_13_0"]
bpf_v0_14_0 = ["bpf", "bcc/v0_14_0"]
bpf_v0_15_0 = ["bpf", "bcc/v0_15_0"]
bpf_v0_16_0 = ["bpf", "bcc/v0_16_0"]
push_kafka = ["kafka"]

[profile.bench]
debug = true
lto = true
codegen-units = 1

[profile.release]
debug = true
lto = true
codegen-units = 1<|MERGE_RESOLUTION|>--- conflicted
+++ resolved
@@ -16,16 +16,11 @@
 failure = "0.1.8"
 json = "0.12.4"
 kafka = { version = "0.8.0", optional = true }
-<<<<<<< HEAD
-regex = "1.3.9"
-reqwest = { version = "0.10.8", features = ["blocking"] }
-=======
 num = "0.3.0"
 num-traits = "0.2.12"
 num-derive = "0.3.2"
-regex = "1.3.4"
-reqwest = { version = "0.10.6", features = ["blocking"] }
->>>>>>> a37f9ca4
+regex = "1.3.9"
+reqwest = { version = "0.10.8", features = ["blocking"] }
 rustcommon-atomics = { git = "https://github.com/twitter/rustcommon", branch = "master" }
 rustcommon-logger = { git = "https://github.com/twitter/rustcommon", branch = "master" }
 rustcommon-metrics = { git = "https://github.com/twitter/rustcommon", branch = "master" }
