--- conflicted
+++ resolved
@@ -24,25 +24,14 @@
 num-traits = "0.2.14"
 nvml-wrapper = "0.7.0"
 regex = "1.5.4"
-<<<<<<< HEAD
 reqwest = { version = "0.11.9", default-features = false, features = ["blocking"] }
-rustcommon-atomics = { git = "https://github.com/twitter/rustcommon", branch = "master" }
-rustcommon-heatmap = { git = "https://github.com/twitter/rustcommon", branch = "master" }
-rustcommon-logger = { git = "https://github.com/twitter/rustcommon", branch = "master" }
-rustcommon-streamstats = { git = "https://github.com/twitter/rustcommon", branch = "master" }
-rustcommon-time = { git = "https://github.com/twitter/rustcommon", branch = "master" }
-serde = "1.0.135"
-serde_derive = "1.0.135"
-=======
-reqwest = { version = "0.11.7", default-features = false, features = ["blocking"] }
 rustcommon-atomics = { git = "https://github.com/twitter/rustcommon", rev = "ff5ca96b31461e1b08c59df770ae17903c54c1b2" }
 rustcommon-heatmap = { git = "https://github.com/twitter/rustcommon", rev = "ff5ca96b31461e1b08c59df770ae17903c54c1b2" }
 rustcommon-logger = { git = "https://github.com/twitter/rustcommon", rev = "ff5ca96b31461e1b08c59df770ae17903c54c1b2" }
 rustcommon-streamstats = { git = "https://github.com/twitter/rustcommon", rev = "ff5ca96b31461e1b08c59df770ae17903c54c1b2" }
 rustcommon-time = { git = "https://github.com/twitter/rustcommon", rev = "ff5ca96b31461e1b08c59df770ae17903c54c1b2" }
-serde = "1.0.130"
-serde_derive = "1.0.130"
->>>>>>> 32fb56d7
+serde = "1.0.135"
+serde_derive = "1.0.135"
 strum = "0.23.0"
 strum_macros = "0.23.1"
 sysconf = "0.3.4"
